--- conflicted
+++ resolved
@@ -27,12 +27,8 @@
 exclude_lines = [
   "pragma: no cover",
   "abc.abstractmethod",
-<<<<<<< HEAD
   "abstractmethod",
-  ]
-=======
   ]
 
 [tool.coverage.html]
-show_contexts = true
->>>>>>> f57f7576
+show_contexts = true