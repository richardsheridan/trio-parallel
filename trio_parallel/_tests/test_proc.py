import multiprocessing
import signal
import time

import trio
import pytest

from .._proc import WorkerProc, BrokenWorkerError
from .._impl import DEFAULT_CONTEXT


@pytest.fixture
async def proc():
    proc = DEFAULT_CONTEXT.new_worker()
    try:
        yield proc
    finally:
        proc.kill()
        with trio.fail_after(1):
            await proc.wait()


@pytest.fixture(scope="module")
def manager():
    m = multiprocessing.get_context("spawn").Manager()
    with m:
        yield m


def _never_halts(ev):  # pragma: no cover
    # important difference from blocking call is cpu usage
    ev.set()
    while True:
        pass


async def test_run_sync_cancel_infinite_loop(proc, manager):
    ev = manager.Event()

    async with trio.open_nursery() as nursery:
        nursery.start_soon(proc.run_sync, _never_halts, ev)
        await trio.to_thread.run_sync(ev.wait, cancellable=True)
        nursery.cancel_scope.cancel()


# TODO: debug manager interaction with pipes on PyPy GH#44
async def test_run_sync_raises_on_kill(proc):
    await proc.run_sync(int)  # running start so actual test is less racy
    with pytest.raises(BrokenWorkerError) as exc_info, trio.fail_after(5):
        async with trio.open_nursery() as nursery:
            nursery.start_soon(proc.run_sync, time.sleep, 5)
            await trio.sleep(0.1)
            proc.kill()  # also tests multiple calls to proc.kill
    assert exc_info.value.args[-1].exitcode is not None


def _segfault_out_of_bounds_pointer():  # pragma: no cover
    # https://wiki.python.org/moin/CrashingPython
    import ctypes

    i = ctypes.c_char(b"a")
    j = ctypes.pointer(i)
    c = 0
    while True:
        j[c] = i
        c += 1


async def test_run_sync_raises_on_segfault(proc):
    # This test was flaky on CI across several platforms and implementations.
    # I can reproduce it locally if there is some other process using the rest
    # of the CPU (F@H in this case) although I cannot explain why running this
    # on a busy machine would change the number of iterations (40-50k) needed
    # for the OS to notice there is something funny going on with memory access.
    # The usual symptom was for the segfault to occur, but the process
    # to fail to raise the error for more than one minute, which would
    # stall the test runner for 10 minutes.
    # Here we raise our own failure error before the test runner timeout (55s)
    # but xfail if we actually have to timeout.
    try:
        with trio.fail_after(55):
            await proc.run_sync(_segfault_out_of_bounds_pointer)
    except BrokenWorkerError as e:
        assert e.args[-1].exitcode is not None
    except trio.TooSlowError:  # pragma: no cover
        pytest.xfail("Unable to cause segfault after 55 seconds.")
    else:  # pragma: no cover
        pytest.fail("No error was raised on segfault.")


# to test that cancellation does not ever leave a living process behind
# currently requires manually targeting all but last checkpoints


async def test_exhaustively_cancel_run_sync1(proc):
    # cancel at startup
    with trio.fail_after(1):
        with trio.move_on_after(0):
            assert (await proc.run_sync(int)).unwrap()  # will return zero
        await proc.wait()


async def test_exhaustively_cancel_run_sync2(proc, manager):
    # cancel at job send if we reuse the process
    ev = manager.Event()
    await proc.run_sync(int)
    with trio.fail_after(1):
        with trio.move_on_after(0):
            await proc.run_sync(_never_halts, ev)

    # cancel at result recv is tested elsewhere


async def test_racing_timeout():
    proc = WorkerProc(multiprocessing.get_context("spawn"), 0, float("inf"))
    assert 0 == (await proc.run_sync(int)).unwrap()
    with trio.fail_after(1):
        while (await proc.run_sync(int)) is not None:
            pass  # pragma: no cover, this rarely takes more than one iteration.
    with trio.fail_after(1):
        await proc.wait()


def _raise_ki():  # pragma: no cover
    trio._util.signal_raise(signal.SIGINT)


async def test_ki_does_not_propagate(proc):
    await proc.run_sync(_raise_ki)


async def test_clean_exit_on_pipe_close(proc, capfd):
    # This could happen on weird __del__/weakref/atexit situations.
    # It was not visible on normal, clean exits because multiprocessing
    # would call terminate before pipes were GC'd.
    x = await proc.run_sync(int)
    x.unwrap()
    proc._send_pipe.close()
    proc._recv_pipe.close()
    with trio.fail_after(1):
<<<<<<< HEAD
        await proc.wait()
=======
        assert 0 == await proc.wait()
>>>>>>> 8eea134f

    out, err = capfd.readouterr()
    assert not out
    assert not err<|MERGE_RESOLUTION|>--- conflicted
+++ resolved
@@ -138,11 +138,7 @@
     proc._send_pipe.close()
     proc._recv_pipe.close()
     with trio.fail_after(1):
-<<<<<<< HEAD
-        await proc.wait()
-=======
         assert 0 == await proc.wait()
->>>>>>> 8eea134f
 
     out, err = capfd.readouterr()
     assert not out
