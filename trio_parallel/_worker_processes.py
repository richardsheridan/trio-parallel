import os
import platform
import struct
from threading import BrokenBarrierError

import trio
from collections import deque
from itertools import count
from multiprocessing import get_context
from multiprocessing.reduction import ForkingPickler

_limiter_local = trio.lowlevel.RunVar("proc_limiter")

# How long a process will idle waiting for new work before gives up and exits.
# This should be longer than a thread timeout proportionately to startup time.
IDLE_TIMEOUT = 60 * 10

# Sane default might be to expect cpu-bound work
DEFAULT_LIMIT = os.cpu_count()
_proc_counter = count()


class BrokenWorkerError(RuntimeError):
    """Raised when a worker process fails or dies unexpectedly.

    This error is not typically encountered in normal use, and indicates a severe
    failure of either Trio or the code that was executing in the worker.
    """

    pass


def current_default_process_limiter():
    """Get the default `~trio.CapacityLimiter` used by
    `trio.to_process.run_sync`.

    The most common reason to call this would be if you want to modify its
    :attr:`~trio.CapacityLimiter.total_tokens` attribute. This attribute
    is initialized to the number of CPUs reported by :func:`os.cpu_count`.

    """
    try:
        limiter = _limiter_local.get()
    except LookupError:
        limiter = trio.CapacityLimiter(DEFAULT_LIMIT)
        _limiter_local.set(limiter)
    return limiter


class ProcCache:
    def __init__(self):
        # The cache is a deque rather than dict here since processes can't remove
        # themselves anyways, so we don't need O(1) lookups
        self._cache = deque()
        # NOTE: avoid thread races between Trio runs by only interacting with
        # self._cache via thread-atomic actions like append, pop, del

    def prune(self):
        # take advantage of the oldest proc being on the left to
        # keep iteration O(dead workers)
        try:
            while True:
                proc = self._cache.popleft()
                if proc.is_alive():
                    self._cache.appendleft(proc)
                    return
        except IndexError:
            # Thread safety: it's necessary to end the iteration using this error
            # when the cache is empty, as opposed to `while self._cache`.
            pass

    def push(self, proc):
        self._cache.append(proc)

    def pop(self):
        # Get live, WOKEN worker process or raise IndexError
        while True:
            proc = self._cache.pop()
            try:
                proc.wake_up(0)
            except BrokenWorkerError:
                # proc must have died in the cache, just try again
                proc.kill()
                continue
            else:
                return proc

    def __len__(self):
        return len(self._cache)


PROC_CACHE = ProcCache()


class WorkerProcBase:
    def __init__(self, mp_context=get_context("spawn")):
        # it is almost possible to synchronize on the pipe alone
        self._barrier = mp_context.Barrier(2)
        child_recv_pipe, self._send_pipe = mp_context.Pipe(duplex=False)
        self._recv_pipe, child_send_pipe = mp_context.Pipe(duplex=False)
        self._proc = mp_context.Process(
            target=self._work,
            args=(self._barrier, child_recv_pipe, child_send_pipe),
            name=f"trio-parallel worker process {next(_proc_counter)}",
            daemon=True,
        )
        # The following initialization methods may take a long time
        self._proc.start()
        self.wake_up()

    @staticmethod
    def _work(barrier, recv_pipe, send_pipe):  # pragma: no cover

        import inspect
        import outcome

        def coroutine_checker(fn, args):
            ret = fn(*args)
            if inspect.iscoroutine(ret):
                # Manually close coroutine to avoid RuntimeWarnings
                ret.close()
                raise TypeError(
                    "Trio expected a sync function, but {!r} appears to be "
                    "asynchronous".format(getattr(fn, "__qualname__", fn))
                )

            return ret

        while True:
            try:
                # Return value is party #, not whether awoken within timeout
                barrier.wait(timeout=IDLE_TIMEOUT)
            except BrokenBarrierError:
                # Timeout waiting for job, so we can exit.
                return
            # We got a job, and we are "woken"
            fn, args = recv_pipe.recv()
            result = outcome.capture(coroutine_checker, fn, args)
            # Tell the cache that we're done and available for a job
            # Unlike the thread cache, it's impossible to deliver the
            # result from the worker process. So shove it onto the queue
            # and hope the receiver delivers the result and marks us idle
            send_pipe.send(result)

            del fn
            del args
            del result

    async def run_sync(self, sync_fn, *args):
<<<<<<< HEAD
        self._rehabilitate_pipes()
        try:
            await self._send(ForkingPickler.dumps((sync_fn, args)))
            result = ForkingPickler.loads(await self._recv())
        except trio.EndOfChannel:
            # Likely the worker died while we were waiting on a pipe
            self.kill()  # Just make sure
            raise BrokenWorkerError(f"{self._proc} died unexpectedly")
        except BaseException:
            # Cancellation or other unknown errors leave the process in an
            # unknown state, so there is no choice but to kill.
            self.kill()
            raise
        else:
            return result.unwrap()
=======
        # Neither this nor the child process should be waiting at this point
        assert not self._barrier.n_waiting, "Must first wake_up() the WorkerProc"
        self._rehabilitate_pipes()
        async with trio.open_nursery() as nursery:
            # Monitor needed for pypy and other platforms that don't
            # promptly raise EndOfChannel
            nursery.start_soon(self._child_monitor)
            try:
                await self._send(ForkingPickler.dumps((sync_fn, args)))
                result = ForkingPickler.loads(await self._recv())
            except trio.EndOfChannel:
                # Likely the worker died while we were waiting on a pipe
                self.kill()  # Just make sure
                # sleep and let the monitor raise the appropriate error to avoid
                # creating any MultiErrors in this codepath
                await trio.sleep_forever()
            except BaseException:
                # Cancellation leaves the process in an unknown state, so
                # there is no choice but to kill, anyway it frees the pipe threads.
                # For other unknown errors, it's best to clean up similarly.
                self.kill()
                raise
            # Must cancel the _child_monitor task to escape the nursery
            nursery.cancel_scope.cancel()
        return result.unwrap()

    async def _child_monitor(self):
        # If this worker dies, raise a catchable error...
        await self.wait()
        raise BrokenWorkerError(f"{self._proc} died unexpectedly")
>>>>>>> 447dc291

    def is_alive(self):
        # if the proc is alive, there is a race condition where it could be
        # dying, but the the barrier should be broken at that time.
        # Barrier state is a little quicker to check so do that first
        return not self._barrier.broken and self._proc.is_alive()

    def wake_up(self, timeout=None):
        # raise an exception if the barrier is broken or we must wait
        try:
            self._barrier.wait(timeout)
        except BrokenBarrierError:
            # raise our own flavor of exception and ensure death
            self.kill()
            raise BrokenWorkerError(f"{self._proc} died unexpectedly") from None

    def kill(self):
        self._barrier.abort()
        try:
            self._proc.kill()
        except AttributeError:
            self._proc.terminate()

<<<<<<< HEAD
    def _rehabilitate_pipes(self):
        pass

    async def _recv(self):
        pass

    async def _send(self, buf):
        pass

    async def wait(self):
        pass


class WindowsWorkerProc(WorkerProcBase):
    async def wait(self):
        await trio.lowlevel.WaitForSingleObject(self._proc.sentinel)

    def _rehabilitate_pipes(self):
        # These must be created in an async context, so defer so
        # that this object can be instantiated in e.g. a thread
        if not hasattr(self, "_send_chan"):
            from ._windows_pipes import PipeSendChannel, PipeReceiveChannel

            self._send_chan = PipeSendChannel(self._send_pipe.fileno())
            self._recv_chan = PipeReceiveChannel(self._recv_pipe.fileno())
            self._send = self._send_chan.send
            self._recv = self._recv_chan.receive

    def __del__(self):
        # Avoid __del__ errors on cleanup: GH#174, GH#1767
        # multiprocessing will close them for us
        if hasattr(self, "_send_chan"):
            self._send_chan._handle_holder.handle = -1
            self._recv_chan._handle_holder.handle = -1


class PosixWorkerProc(WorkerProcBase):
    async def wait(self):
        await trio.lowlevel.wait_readable(self._proc.sentinel)

    def _rehabilitate_pipes(self):
        # These must be created in an async context, so defer so
        # that this object can be instantiated in e.g. a thread
        if not hasattr(self, "_send_stream"):
            self._send_stream = trio.lowlevel.FdStream(self._send_pipe.fileno())
            self._recv_stream = trio.lowlevel.FdStream(self._recv_pipe.fileno())

    async def _recv(self):
        buf = await self._recv_exactly(4)
        (size,) = struct.unpack("!i", buf)
        if size == -1:
            buf = await self._recv_exactly(8)
            (size,) = struct.unpack("!Q", buf)
        return await self._recv_exactly(size)

    async def _recv_exactly(self, size):
        result_bytes = bytearray()
        while size:
            partial_result = await self._recv_stream.receive_some(size)
            num_recvd = len(partial_result)
            if not num_recvd:
                raise trio.EndOfChannel("got end of file during message")
            result_bytes.extend(partial_result)
            if num_recvd > size:  # pragma: no cover
                raise RuntimeError("Oversized response")
            else:
                size -= num_recvd
        return result_bytes

    async def _send(self, buf):
        n = len(buf)
        if n > 0x7FFFFFFF:
            pre_header = struct.pack("!i", -1)
            header = struct.pack("!Q", n)
            await self._send_stream.send_all(pre_header)
            await self._send_stream.send_all(header)
            await self._send_stream.send_all(buf)
        else:
            # For wire compatibility with 3.7 and lower
            header = struct.pack("!i", n)
            if n > 16384:
                # The payload is large so Nagle's algorithm won't be triggered
                # and we'd better avoid the cost of concatenation.
=======
    if os.name == "nt":

        async def wait(self):
            await trio.lowlevel.WaitForSingleObject(self._proc.sentinel)

        def _rehabilitate_pipes(self):
            # These must be created in an async context, so defer so
            # that this object can be instantiated in e.g. a thread
            if not hasattr(self, "_send_chan"):
                from ._windows_pipes import PipeSendChannel, PipeReceiveChannel

                self._send_chan = PipeSendChannel(self._send_pipe.fileno())
                self._recv_chan = PipeReceiveChannel(self._recv_pipe.fileno())
                self._send = self._send_chan.send
                self._recv = self._recv_chan.receive

        def __del__(self):
            # Avoid __del__ errors on cleanup: GH#174, GH#1767
            # multiprocessing will close them for us
            if hasattr(self, "_send_chan"):
                self._send_chan._handle_holder.handle = -1
                self._recv_chan._handle_holder.handle = -1

    else:

        async def wait(self):
            await trio.lowlevel.wait_readable(self._proc.sentinel)

        def _rehabilitate_pipes(self):
            # These must be created in an async context, so defer so
            # that this object can be instantiated in e.g. a thread
            if not hasattr(self, "_send_stream"):
                self._send_stream = trio.lowlevel.FdStream(self._send_pipe.fileno())
                self._recv_stream = trio.lowlevel.FdStream(self._recv_pipe.fileno())

        async def _recv(self):
            buf = await self._recv_exactly(4)
            (size,) = struct.unpack("!i", buf)
            if size == -1:  # pragma: no cover # can't go this big on CI
                buf = await self._recv_exactly(8)
                (size,) = struct.unpack("!Q", buf)
            return await self._recv_exactly(size)

        async def _recv_exactly(self, size):
            result_bytes = bytearray()
            while size:
                partial_result = await self._recv_stream.receive_some(size)
                num_recvd = len(partial_result)
                if not num_recvd:
                    raise trio.EndOfChannel("got end of file during message")
                result_bytes.extend(partial_result)
                if num_recvd > size:  # pragma: no cover
                    raise RuntimeError("Oversized response")
                else:
                    size -= num_recvd
            return result_bytes

        async def _send(self, buf):
            n = len(buf)
            if n > 0x7FFFFFFF:  # pragma: no cover # can't go this big on CI
                pre_header = struct.pack("!i", -1)
                header = struct.pack("!Q", n)
                await self._send_stream.send_all(pre_header)
>>>>>>> 447dc291
                await self._send_stream.send_all(header)
                await self._send_stream.send_all(buf)
            else:
                # Issue #20540: concatenate before sending, to avoid delays due
                # to Nagle's algorithm on a TCP socket.
                # Also note we want to avoid sending a 0-length buffer separately,
                # to avoid "broken pipe" errors if the other end closed the pipe.
                await self._send_stream.send_all(header + buf)

    def __del__(self):
        # Avoid __del__ errors on cleanup: GH#174, GH#1767
        # multiprocessing will close them for us
        if hasattr(self, "_send_stream"):
            self._send_stream._fd_holder.fd = -1
            self._recv_stream._fd_holder.fd = -1


class PypyWorkerProc(WorkerProcBase):
    async def run_sync(self, sync_fn, *args):
        async with trio.open_nursery() as nursery:
            nursery.start_soon(self.child_monitor)
            result = await super().run_sync(sync_fn, *args)
            nursery.cancel_scope.cancel()
        return result

    async def child_monitor(self):
        # If this worker dies, raise a catchable error...
        await self.wait()
        # but not if another error or cancel is incoming, those take priority!
        await trio.lowlevel.checkpoint_if_cancelled()
        raise BrokenWorkerError(f"{self._proc} died unexpectedly")




if os.name == "nt":

    class WorkerProc(WindowsWorkerProc):
        pass


elif platform.python_implementation == "PyPy":

    class WorkerProc(PypyWorkerProc, PosixWorkerProc):
        pass


else:

    class WorkerProc(PosixWorkerProc):
        pass


async def to_process_run_sync(sync_fn, *args, cancellable=False, limiter=None):
    """Run sync_fn in a separate process

    This is a wrapping of :class:`multiprocessing.Process` that follows the API of
    :func:`trio.to_thread.run_sync`. The intended use of this function is limited:

    - Circumvent the GIL to run CPU-bound functions in parallel
    - Make blocking APIs or infinite loops truly cancellable through
      SIGKILL/TerminateProcess without leaking resources
    - Protect the main process from untrusted/unstable code without leaks

    Other :mod:`multiprocessing` features may work but are not officially
    supported, and all the normal :mod:`multiprocessing` caveats apply.

    Args:
      sync_fn: An importable or pickleable synchronous callable. See the
          :mod:`multiprocessing` documentation for detailed explanation of
          limitations.
      *args: Positional arguments to pass to sync_fn. If you need keyword
          arguments, use :func:`functools.partial`.
      cancellable (bool): Whether to allow cancellation of this operation.
          Cancellation always involves abrupt termination of the worker process
          with SIGKILL/TerminateProcess.
      limiter (None, or CapacityLimiter):
          An object used to limit the number of simultaneous processes. Most
          commonly this will be a `~trio.CapacityLimiter`, but any async
          context manager will succeed.

    Returns:
      Whatever ``sync_fn(*args)`` returns.

    Raises:
      Exception: Whatever ``sync_fn(*args)`` raises.
      BrokenWorkerError: Indicates the worker died unexpectedly. Not encountered
        in normal use.

    """
    if limiter is None:
        limiter = current_default_process_limiter()

    async with limiter:
        PROC_CACHE.prune()

        try:
            proc = PROC_CACHE.pop()
        except IndexError:
            proc = await trio.to_thread.run_sync(WorkerProc)

        try:
            with trio.CancelScope(shield=not cancellable):
                return await proc.run_sync(sync_fn, *args)
        finally:
            if proc.is_alive():
                PROC_CACHE.push(proc)<|MERGE_RESOLUTION|>--- conflicted
+++ resolved
@@ -147,7 +147,8 @@
             del result
 
     async def run_sync(self, sync_fn, *args):
-<<<<<<< HEAD
+        # Neither this nor the child process should be waiting at this point
+        assert not self._barrier.n_waiting, "Must first wake_up() the WorkerProc"
         self._rehabilitate_pipes()
         try:
             await self._send(ForkingPickler.dumps((sync_fn, args)))
@@ -163,38 +164,6 @@
             raise
         else:
             return result.unwrap()
-=======
-        # Neither this nor the child process should be waiting at this point
-        assert not self._barrier.n_waiting, "Must first wake_up() the WorkerProc"
-        self._rehabilitate_pipes()
-        async with trio.open_nursery() as nursery:
-            # Monitor needed for pypy and other platforms that don't
-            # promptly raise EndOfChannel
-            nursery.start_soon(self._child_monitor)
-            try:
-                await self._send(ForkingPickler.dumps((sync_fn, args)))
-                result = ForkingPickler.loads(await self._recv())
-            except trio.EndOfChannel:
-                # Likely the worker died while we were waiting on a pipe
-                self.kill()  # Just make sure
-                # sleep and let the monitor raise the appropriate error to avoid
-                # creating any MultiErrors in this codepath
-                await trio.sleep_forever()
-            except BaseException:
-                # Cancellation leaves the process in an unknown state, so
-                # there is no choice but to kill, anyway it frees the pipe threads.
-                # For other unknown errors, it's best to clean up similarly.
-                self.kill()
-                raise
-            # Must cancel the _child_monitor task to escape the nursery
-            nursery.cancel_scope.cancel()
-        return result.unwrap()
-
-    async def _child_monitor(self):
-        # If this worker dies, raise a catchable error...
-        await self.wait()
-        raise BrokenWorkerError(f"{self._proc} died unexpectedly")
->>>>>>> 447dc291
 
     def is_alive(self):
         # if the proc is alive, there is a race condition where it could be
@@ -218,7 +187,6 @@
         except AttributeError:
             self._proc.terminate()
 
-<<<<<<< HEAD
     def _rehabilitate_pipes(self):
         pass
 
@@ -266,13 +234,13 @@
             self._send_stream = trio.lowlevel.FdStream(self._send_pipe.fileno())
             self._recv_stream = trio.lowlevel.FdStream(self._recv_pipe.fileno())
 
-    async def _recv(self):
-        buf = await self._recv_exactly(4)
-        (size,) = struct.unpack("!i", buf)
-        if size == -1:
-            buf = await self._recv_exactly(8)
-            (size,) = struct.unpack("!Q", buf)
-        return await self._recv_exactly(size)
+        async def _recv(self):
+            buf = await self._recv_exactly(4)
+            (size,) = struct.unpack("!i", buf)
+            if size == -1:  # pragma: no cover # can't go this big on CI
+                buf = await self._recv_exactly(8)
+                (size,) = struct.unpack("!Q", buf)
+            return await self._recv_exactly(size)
 
     async def _recv_exactly(self, size):
         result_bytes = bytearray()
@@ -288,93 +256,28 @@
                 size -= num_recvd
         return result_bytes
 
-    async def _send(self, buf):
-        n = len(buf)
-        if n > 0x7FFFFFFF:
-            pre_header = struct.pack("!i", -1)
-            header = struct.pack("!Q", n)
-            await self._send_stream.send_all(pre_header)
-            await self._send_stream.send_all(header)
-            await self._send_stream.send_all(buf)
-        else:
-            # For wire compatibility with 3.7 and lower
-            header = struct.pack("!i", n)
-            if n > 16384:
-                # The payload is large so Nagle's algorithm won't be triggered
-                # and we'd better avoid the cost of concatenation.
-=======
-    if os.name == "nt":
-
-        async def wait(self):
-            await trio.lowlevel.WaitForSingleObject(self._proc.sentinel)
-
-        def _rehabilitate_pipes(self):
-            # These must be created in an async context, so defer so
-            # that this object can be instantiated in e.g. a thread
-            if not hasattr(self, "_send_chan"):
-                from ._windows_pipes import PipeSendChannel, PipeReceiveChannel
-
-                self._send_chan = PipeSendChannel(self._send_pipe.fileno())
-                self._recv_chan = PipeReceiveChannel(self._recv_pipe.fileno())
-                self._send = self._send_chan.send
-                self._recv = self._recv_chan.receive
-
-        def __del__(self):
-            # Avoid __del__ errors on cleanup: GH#174, GH#1767
-            # multiprocessing will close them for us
-            if hasattr(self, "_send_chan"):
-                self._send_chan._handle_holder.handle = -1
-                self._recv_chan._handle_holder.handle = -1
-
-    else:
-
-        async def wait(self):
-            await trio.lowlevel.wait_readable(self._proc.sentinel)
-
-        def _rehabilitate_pipes(self):
-            # These must be created in an async context, so defer so
-            # that this object can be instantiated in e.g. a thread
-            if not hasattr(self, "_send_stream"):
-                self._send_stream = trio.lowlevel.FdStream(self._send_pipe.fileno())
-                self._recv_stream = trio.lowlevel.FdStream(self._recv_pipe.fileno())
-
-        async def _recv(self):
-            buf = await self._recv_exactly(4)
-            (size,) = struct.unpack("!i", buf)
-            if size == -1:  # pragma: no cover # can't go this big on CI
-                buf = await self._recv_exactly(8)
-                (size,) = struct.unpack("!Q", buf)
-            return await self._recv_exactly(size)
-
-        async def _recv_exactly(self, size):
-            result_bytes = bytearray()
-            while size:
-                partial_result = await self._recv_stream.receive_some(size)
-                num_recvd = len(partial_result)
-                if not num_recvd:
-                    raise trio.EndOfChannel("got end of file during message")
-                result_bytes.extend(partial_result)
-                if num_recvd > size:  # pragma: no cover
-                    raise RuntimeError("Oversized response")
-                else:
-                    size -= num_recvd
-            return result_bytes
-
         async def _send(self, buf):
             n = len(buf)
             if n > 0x7FFFFFFF:  # pragma: no cover # can't go this big on CI
                 pre_header = struct.pack("!i", -1)
                 header = struct.pack("!Q", n)
                 await self._send_stream.send_all(pre_header)
->>>>>>> 447dc291
                 await self._send_stream.send_all(header)
                 await self._send_stream.send_all(buf)
             else:
-                # Issue #20540: concatenate before sending, to avoid delays due
-                # to Nagle's algorithm on a TCP socket.
-                # Also note we want to avoid sending a 0-length buffer separately,
-                # to avoid "broken pipe" errors if the other end closed the pipe.
-                await self._send_stream.send_all(header + buf)
+                # For wire compatibility with 3.7 and lower
+                header = struct.pack("!i", n)
+                if n > 16384:
+                    # The payload is large so Nagle's algorithm won't be triggered
+                    # and we'd better avoid the cost of concatenation.
+                    await self._send_stream.send_all(header)
+                    await self._send_stream.send_all(buf)
+                else:
+                    # Issue #20540: concatenate before sending, to avoid delays due
+                    # to Nagle's algorithm on a TCP socket.
+                    # Also note we want to avoid sending a 0-length buffer separately,
+                    # to avoid "broken pipe" errors if the other end closed the pipe.
+                    await self._send_stream.send_all(header + buf)
 
     def __del__(self):
         # Avoid __del__ errors on cleanup: GH#174, GH#1767
