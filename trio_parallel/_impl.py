--- conflicted
+++ resolved
@@ -5,7 +5,7 @@
 from multiprocessing.context import BaseContext
 
 import trio
-from async_generator import asynccontextmanager
+from contextlib import contextmanager
 
 from ._proc import WorkerProc
 
@@ -41,25 +41,17 @@
             except IndexError:
                 return
             if proc.is_alive():
-<<<<<<< HEAD
-                return proc
-
-    async def clear(self):
-        async with trio.open_nursery() as nursery:
-            try:
-                while True:
-                    proc = self._cache.pop()
-                    proc.kill()
-                    nursery.start_soon(proc.wait)
-            except IndexError:
-                pass
-
-    def __len__(self):
-        return len(self._cache)
-=======
                 self.appendleft(proc)
                 return
->>>>>>> 9303fdca
+
+    def clear(self):
+        try:
+            while True:
+                proc = self.pop()
+                proc.kill()
+                trio.lowlevel.spawn_system_task(proc.wait)
+        except IndexError:
+            pass
 
 
 DEFAULT_CACHE = WorkerCache()
@@ -72,8 +64,8 @@
 )
 
 
-@asynccontextmanager
-async def cache_scope(
+@contextmanager
+def cache_scope(
     mp_context=DEFAULT_MP_CONTEXT,
     idle_timeout=DEFAULT_IDLE_TIMEOUT,
     max_jobs=DEFAULT_MAX_JOBS,
@@ -87,8 +79,7 @@
         yield
     finally:
         _worker_context.reset(token)
-        with trio.CancelScope(shield=True):
-            await worker_cache.clear()
+        worker_cache.clear()
 
 
 async def run_sync(sync_fn, *args, cancellable=False, limiter=None):
@@ -137,12 +128,7 @@
     worker_cache, mp_context, idle_timeout, max_jobs = _worker_context.get()
 
     async with limiter:
-<<<<<<< HEAD
         worker_cache.prune()
-
-=======
-        WORKER_CACHE.prune()
->>>>>>> 9303fdca
         result = None
         while result is None:
             # Prevent uninterruptible loop when KI & cancellable=False
@@ -156,9 +142,5 @@
             with trio.CancelScope(shield=not cancellable):
                 result = await proc.run_sync(sync_fn, *args)
 
-<<<<<<< HEAD
-    worker_cache.push(proc)
-=======
-    WORKER_CACHE.append(proc)
->>>>>>> 9303fdca
+    worker_cache.append(proc)
     return result.unwrap()